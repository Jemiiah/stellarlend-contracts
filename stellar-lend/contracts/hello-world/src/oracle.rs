#![allow(dead_code)]
use soroban_sdk::{contracttype, vec, Address, Env, IntoVal, Symbol, Vec};

#[derive(Clone, Debug, Eq, PartialEq)]
#[contracttype]
pub struct OracleSource {
    pub addr: Address,
    pub weight: i128, // relative weight (sum can be arbitrary)
    pub last_heartbeat: u64,
}

impl OracleSource {
    pub fn new(addr: Address, weight: i128, last_heartbeat: u64) -> Self {
        Self {
            addr,
            weight,
            last_heartbeat,
        }
    }
}

pub struct OracleStorage;

impl OracleStorage {
    fn sources_key(env: &Env) -> Symbol {
        Symbol::new(env, "oracle_sources")
    }
    fn heartbeat_ttl_key(env: &Env) -> Symbol {
        Symbol::new(env, "oracle_heartbeat_ttl")
    }
    fn mode_key(env: &Env) -> Symbol {
        Symbol::new(env, "oracle_mode")
    }
    fn perf_count_key(env: &Env) -> Symbol {
        Symbol::new(env, "oracle_perf_count")
    }

    pub fn get_sources(env: &Env, asset: &Address) -> Vec<OracleSource> {
        let key = (Self::sources_key(env), asset.clone());
        env.storage()
            .instance()
            .get(&key)
            .unwrap_or_else(|| Vec::new(env))
    }

    pub fn put_sources(env: &Env, asset: &Address, sources: &Vec<OracleSource>) {
        let key = (Self::sources_key(env), asset.clone());
        env.storage().instance().set(&key, sources);
    }

    pub fn get_heartbeat_ttl(env: &Env) -> u64 {
        env.storage()
            .instance()
            .get(&Self::heartbeat_ttl_key(env))
            .unwrap_or(300)
    }

<<<<<<< HEAD
    pub fn set_heartbeat_ttl(env: &Env, caller: &Address, ttl: u64) -> Result<(), crate::ProtocolError> {
        crate::UserManager::require_admin(env, caller)?;
        env.storage().instance().set(&Self::heartbeat_ttl_key(env), &ttl);
        Ok(())
    }

    pub fn set_mode(env: &Env, caller: &Address, mode: i128) -> Result<(), crate::ProtocolError> {
        crate::UserManager::require_admin(env, caller)?;
        env.storage().instance().set(&Self::mode_key(env), &mode);
        Ok(())
    }
    pub fn get_mode(env: &Env) -> i128 { env.storage().instance().get(&Self::mode_key(env)).unwrap_or(0) } // 0=median,1=twap
=======
    pub fn set_heartbeat_ttl(env: &Env, ttl: u64) {
        env.storage()
            .instance()
            .set(&Self::heartbeat_ttl_key(env), &ttl);
    }

    pub fn set_mode(env: &Env, mode: i128) {
        env.storage().instance().set(&Self::mode_key(env), &mode);
    }
    pub fn get_mode(env: &Env) -> i128 {
        env.storage()
            .instance()
            .get(&Self::mode_key(env))
            .unwrap_or(0)
    } // 0=median,1=twap
>>>>>>> defaccc6
    pub fn inc_perf(env: &Env) -> i128 {
        let cur: i128 = env
            .storage()
            .instance()
            .get(&Self::perf_count_key(env))
            .unwrap_or(0)
            + 1;
        env.storage()
            .instance()
            .set(&Self::perf_count_key(env), &cur);
        cur
    }
}

pub struct Oracle;

impl Oracle {
    /// Register or update an oracle source for an asset
<<<<<<< HEAD
    pub fn set_source(env: &Env, caller: &Address, asset: &Address, source: OracleSource) -> Result<(), crate::ProtocolError> {
        crate::UserManager::require_admin(env, caller)?;
        let mut list = OracleStorage::get_sources(env, asset);
=======
    pub fn set_source(env: &Env, _caller: &Address, asset: &Address, source: OracleSource) {
        // Access control left to caller via lib.rs admin checks
        let list = OracleStorage::get_sources(env, asset);
>>>>>>> defaccc6
        // Replace if exists
        let mut replaced = false;
        let mut out: Vec<OracleSource> = Vec::new(env);
        for s in list.iter() {
            if s.addr == source.addr {
                out.push_back(source.clone());
                replaced = true;
            } else {
                out.push_back(s);
            }
        }
        if !replaced {
            out.push_back(source);
        }
        OracleStorage::put_sources(env, asset, &out);
        Ok(())
    }

    /// Remove a source
<<<<<<< HEAD
    pub fn remove_source(env: &Env, caller: &Address, asset: &Address, addr: &Address) -> Result<(), crate::ProtocolError> {
        crate::UserManager::require_admin(env, caller)?;
=======
    pub fn remove_source(env: &Env, _caller: &Address, asset: &Address, addr: &Address) {
>>>>>>> defaccc6
        let list = OracleStorage::get_sources(env, asset);
        let mut out: Vec<OracleSource> = Vec::new(env);
        for s in list.iter() {
            if s.addr != *addr {
                out.push_back(s);
            }
        }
        OracleStorage::put_sources(env, asset, &out);
        Ok(())
    }

    /// Fetch prices from all sources (stubbed as calling `get_price()` on source contracts)
    pub fn fetch_prices(env: &Env, asset: &Address) -> Vec<i128> {
        let list = OracleStorage::get_sources(env, asset);
        let ttl = OracleStorage::get_heartbeat_ttl(env);
        let now = env.ledger().timestamp();
        let mut prices: Vec<i128> = Vec::new(env);
        for s in list.iter() {
            if now.saturating_sub(s.last_heartbeat) > ttl {
                continue;
            }
            // Try calling a standard oracle interface: fn get_price(asset: Address) -> i128
            let args = vec![env, asset.clone().into_val(env)];
            let price: i128 = env.invoke_contract(&s.addr, &Symbol::new(env, "get_price"), args);
            if price > 0 {
                prices.push_back(price);
            }
        }
        prices
    }

    /// Aggregate prices using median; returns None if no healthy sources
    pub fn aggregate_price(env: &Env, asset: &Address) -> Option<i128> {
        let mut prices = Self::fetch_prices(env, asset);
        OracleStorage::inc_perf(env);
        let n = prices.len();
        if n == 0 {
            return None;
        }
        let mode = OracleStorage::get_mode(env);
        if mode == 1 {
            // TWAP approximation: simple average
            let mut sum: i128 = 0;
            for i in 0..n {
                sum += prices.get(i).unwrap_or(0);
            }
            Some(sum / (n as i128))
        } else {
            // Median with outlier trim (drop max and min if enough sources)
            for i in 0..n {
                for j in i + 1..n {
                    if prices.get(i).unwrap() > prices.get(j).unwrap() {
                        let a = prices.get(i).unwrap();
                        let b = prices.get(j).unwrap();
                        prices.set(i, b);
                        prices.set(j, a);
                    }
                }
            }
            let mut start = 0;
            let mut end = n;
            if n >= 3 {
                start = 1;
                end = n - 1;
            }
            let span = end - start;
            if span == 0 {
                return Some(prices.get(0).unwrap());
            }
            let mid = start + span / 2;
            let med = if span % 2 == 1 {
                prices.get(mid).unwrap()
            } else {
                (prices.get(mid - 1).unwrap() + prices.get(mid).unwrap()) / 2
            };
            Some(med)
        }
    }
}<|MERGE_RESOLUTION|>--- conflicted
+++ resolved
@@ -55,10 +55,15 @@
             .unwrap_or(300)
     }
 
-<<<<<<< HEAD
-    pub fn set_heartbeat_ttl(env: &Env, caller: &Address, ttl: u64) -> Result<(), crate::ProtocolError> {
-        crate::UserManager::require_admin(env, caller)?;
-        env.storage().instance().set(&Self::heartbeat_ttl_key(env), &ttl);
+    pub fn set_heartbeat_ttl(
+        env: &Env,
+        caller: &Address,
+        ttl: u64,
+    ) -> Result<(), crate::ProtocolError> {
+        crate::UserManager::require_admin(env, caller)?;
+        env.storage()
+            .instance()
+            .set(&Self::heartbeat_ttl_key(env), &ttl);
         Ok(())
     }
 
@@ -66,17 +71,6 @@
         crate::UserManager::require_admin(env, caller)?;
         env.storage().instance().set(&Self::mode_key(env), &mode);
         Ok(())
-    }
-    pub fn get_mode(env: &Env) -> i128 { env.storage().instance().get(&Self::mode_key(env)).unwrap_or(0) } // 0=median,1=twap
-=======
-    pub fn set_heartbeat_ttl(env: &Env, ttl: u64) {
-        env.storage()
-            .instance()
-            .set(&Self::heartbeat_ttl_key(env), &ttl);
-    }
-
-    pub fn set_mode(env: &Env, mode: i128) {
-        env.storage().instance().set(&Self::mode_key(env), &mode);
     }
     pub fn get_mode(env: &Env) -> i128 {
         env.storage()
@@ -84,7 +78,6 @@
             .get(&Self::mode_key(env))
             .unwrap_or(0)
     } // 0=median,1=twap
->>>>>>> defaccc6
     pub fn inc_perf(env: &Env) -> i128 {
         let cur: i128 = env
             .storage()
@@ -103,15 +96,14 @@
 
 impl Oracle {
     /// Register or update an oracle source for an asset
-<<<<<<< HEAD
-    pub fn set_source(env: &Env, caller: &Address, asset: &Address, source: OracleSource) -> Result<(), crate::ProtocolError> {
-        crate::UserManager::require_admin(env, caller)?;
-        let mut list = OracleStorage::get_sources(env, asset);
-=======
-    pub fn set_source(env: &Env, _caller: &Address, asset: &Address, source: OracleSource) {
-        // Access control left to caller via lib.rs admin checks
+    pub fn set_source(
+        env: &Env,
+        caller: &Address,
+        asset: &Address,
+        source: OracleSource,
+    ) -> Result<(), crate::ProtocolError> {
+        crate::UserManager::require_admin(env, caller)?;
         let list = OracleStorage::get_sources(env, asset);
->>>>>>> defaccc6
         // Replace if exists
         let mut replaced = false;
         let mut out: Vec<OracleSource> = Vec::new(env);
@@ -131,12 +123,13 @@
     }
 
     /// Remove a source
-<<<<<<< HEAD
-    pub fn remove_source(env: &Env, caller: &Address, asset: &Address, addr: &Address) -> Result<(), crate::ProtocolError> {
-        crate::UserManager::require_admin(env, caller)?;
-=======
-    pub fn remove_source(env: &Env, _caller: &Address, asset: &Address, addr: &Address) {
->>>>>>> defaccc6
+    pub fn remove_source(
+        env: &Env,
+        caller: &Address,
+        asset: &Address,
+        addr: &Address,
+    ) -> Result<(), crate::ProtocolError> {
+        crate::UserManager::require_admin(env, caller)?;
         let list = OracleStorage::get_sources(env, asset);
         let mut out: Vec<OracleSource> = Vec::new(env);
         for s in list.iter() {
