#![allow(dead_code)]
use crate::storage_keys::StorageKey;
use soroban_sdk::{contracttype, vec, Address, Env, IntoVal, Symbol, Vec};

#[derive(Clone, Debug, Eq, PartialEq)]
#[contracttype]
pub struct OracleSource {
    pub addr: Address,
    pub weight: i128, // relative weight (sum can be arbitrary)
    pub last_heartbeat: u64,
}

impl OracleSource {
    pub fn new(addr: Address, weight: i128, last_heartbeat: u64) -> Self {
        Self {
            addr,
            weight,
            last_heartbeat,
        }
    }
}

/// Oracle storage helper using namespaced keys
pub struct OracleStorage;

impl OracleStorage {
    /// Get oracle sources for a specific asset
    pub fn get_sources(env: &Env, asset: &Address) -> Vec<OracleSource> {
        let key = StorageKey::oracle_sources(env, asset);
        env.storage()
            .instance()
            .get(&key)
            .unwrap_or_else(|| Vec::new(env))
    }

    /// Save oracle sources for a specific asset
    pub fn put_sources(env: &Env, asset: &Address, sources: &Vec<OracleSource>) {
        let key = StorageKey::oracle_sources(env, asset);
        env.storage().instance().set(&key, sources);
    }

    /// Get the heartbeat TTL (time-to-live) in seconds
    pub fn get_heartbeat_ttl(env: &Env) -> u64 {
        env.storage()
            .instance()
            .get(&StorageKey::oracle_heartbeat_ttl(env))
            .unwrap_or(300)
    }

<<<<<<< HEAD
    /// Set the heartbeat TTL (time-to-live) in seconds
    pub fn set_heartbeat_ttl(env: &Env, ttl: u64) {
        env.storage()
            .instance()
            .set(&StorageKey::oracle_heartbeat_ttl(env), &ttl);
    }

    /// Set the oracle aggregation mode (0=median, 1=twap)
    pub fn set_mode(env: &Env, mode: i128) {
        env.storage()
            .instance()
            .set(&StorageKey::oracle_mode(env), &mode);
=======
    pub fn set_heartbeat_ttl(
        env: &Env,
        caller: &Address,
        ttl: u64,
    ) -> Result<(), crate::ProtocolError> {
        crate::UserManager::require_admin(env, caller)?;
        env.storage()
            .instance()
            .set(&Self::heartbeat_ttl_key(env), &ttl);
        Ok(())
    }

    pub fn set_mode(env: &Env, caller: &Address, mode: i128) -> Result<(), crate::ProtocolError> {
        crate::UserManager::require_admin(env, caller)?;
        env.storage().instance().set(&Self::mode_key(env), &mode);
        Ok(())
>>>>>>> acdf991b
    }

    /// Get the oracle aggregation mode (0=median, 1=twap)
    pub fn get_mode(env: &Env) -> i128 {
        env.storage()
            .instance()
            .get(&StorageKey::oracle_mode(env))
            .unwrap_or(0)
    }

    /// Increment and return the performance counter
    pub fn inc_perf(env: &Env) -> i128 {
        let cur: i128 = env
            .storage()
            .instance()
            .get(&StorageKey::oracle_perf_count(env))
            .unwrap_or(0)
            + 1;
        env.storage()
            .instance()
            .set(&StorageKey::oracle_perf_count(env), &cur);
        cur
    }
}

/// Oracle module for price aggregation
pub struct Oracle;

impl Oracle {
    /// Register or update an oracle source for an asset
    pub fn set_source(
        env: &Env,
        caller: &Address,
        asset: &Address,
        source: OracleSource,
    ) -> Result<(), crate::ProtocolError> {
        crate::UserManager::require_admin(env, caller)?;
        let list = OracleStorage::get_sources(env, asset);
        // Replace if exists
        let mut replaced = false;
        let mut out: Vec<OracleSource> = Vec::new(env);
        for s in list.iter() {
            if s.addr == source.addr {
                out.push_back(source.clone());
                replaced = true;
            } else {
                out.push_back(s);
            }
        }
        if !replaced {
            out.push_back(source);
        }
        OracleStorage::put_sources(env, asset, &out);
        Ok(())
    }

    /// Remove a source
    pub fn remove_source(
        env: &Env,
        caller: &Address,
        asset: &Address,
        addr: &Address,
    ) -> Result<(), crate::ProtocolError> {
        crate::UserManager::require_admin(env, caller)?;
        let list = OracleStorage::get_sources(env, asset);
        let mut out: Vec<OracleSource> = Vec::new(env);
        for s in list.iter() {
            if s.addr != *addr {
                out.push_back(s);
            }
        }
        OracleStorage::put_sources(env, asset, &out);
        Ok(())
    }

    /// Fetch prices from all sources (stubbed as calling `get_price()` on source contracts)
    pub fn fetch_prices(env: &Env, asset: &Address) -> Vec<i128> {
        let list = OracleStorage::get_sources(env, asset);
        let ttl = OracleStorage::get_heartbeat_ttl(env);
        let now = env.ledger().timestamp();
        let mut prices: Vec<i128> = Vec::new(env);
        for s in list.iter() {
            if now.saturating_sub(s.last_heartbeat) > ttl {
                continue;
            }
            // Try calling a standard oracle interface: fn get_price(asset: Address) -> i128
            let args = vec![env, asset.clone().into_val(env)];
            let price: i128 = env.invoke_contract(&s.addr, &Symbol::new(env, "get_price"), args);
            if price > 0 {
                prices.push_back(price);
            }
        }
        prices
    }

    /// Aggregate prices using median; returns None if no healthy sources
    pub fn aggregate_price(env: &Env, asset: &Address) -> Option<i128> {
        let mut prices = Self::fetch_prices(env, asset);
        OracleStorage::inc_perf(env);
        let n = prices.len();
        if n == 0 {
            return None;
        }
        let mode = OracleStorage::get_mode(env);
        if mode == 1 {
            // TWAP approximation: simple average
            let mut sum: i128 = 0;
            for i in 0..n {
                sum += prices.get(i).unwrap_or(0);
            }
            Some(sum / (n as i128))
        } else {
            // Median with outlier trim (drop max and min if enough sources)
            for i in 0..n {
                for j in i + 1..n {
                    if prices.get(i).unwrap() > prices.get(j).unwrap() {
                        let a = prices.get(i).unwrap();
                        let b = prices.get(j).unwrap();
                        prices.set(i, b);
                        prices.set(j, a);
                    }
                }
            }
            let mut start = 0;
            let mut end = n;
            if n >= 3 {
                start = 1;
                end = n - 1;
            }
            let span = end - start;
            if span == 0 {
                return Some(prices.get(0).unwrap());
            }
            let mid = start + span / 2;
            let med = if span % 2 == 1 {
                prices.get(mid).unwrap()
            } else {
                (prices.get(mid - 1).unwrap() + prices.get(mid).unwrap()) / 2
            };
            Some(med)
        }
    }
}<|MERGE_RESOLUTION|>--- conflicted
+++ resolved
@@ -47,20 +47,6 @@
             .unwrap_or(300)
     }
 
-<<<<<<< HEAD
-    /// Set the heartbeat TTL (time-to-live) in seconds
-    pub fn set_heartbeat_ttl(env: &Env, ttl: u64) {
-        env.storage()
-            .instance()
-            .set(&StorageKey::oracle_heartbeat_ttl(env), &ttl);
-    }
-
-    /// Set the oracle aggregation mode (0=median, 1=twap)
-    pub fn set_mode(env: &Env, mode: i128) {
-        env.storage()
-            .instance()
-            .set(&StorageKey::oracle_mode(env), &mode);
-=======
     pub fn set_heartbeat_ttl(
         env: &Env,
         caller: &Address,
@@ -77,7 +63,6 @@
         crate::UserManager::require_admin(env, caller)?;
         env.storage().instance().set(&Self::mode_key(env), &mode);
         Ok(())
->>>>>>> acdf991b
     }
 
     /// Get the oracle aggregation mode (0=median, 1=twap)
