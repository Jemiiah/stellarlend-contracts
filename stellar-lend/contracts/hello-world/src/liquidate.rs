--- conflicted
+++ resolved
@@ -3,12 +3,8 @@
 
 use crate::analytics::AnalyticsModule;
 use crate::{
-<<<<<<< HEAD
-    ProtocolConfig, ProtocolError, ProtocolEvent, ReentrancyGuard, RiskConfigStorage, StateHelper,
-=======
     EmergencyManager, InterestRateManager, InterestRateStorage, OperationKind, ProtocolConfig,
     ProtocolError, ProtocolEvent, ReentrancyGuard, RiskConfigStorage, StateHelper,
->>>>>>> 17f37692
 };
 use soroban_sdk::{contracterror, contracttype, Address, Env, String};
 
@@ -186,11 +182,7 @@
     }
 
     /// Check if a position is eligible for liquidation
-<<<<<<< HEAD
-    pub fn _is_eligible_for_liquidation(env: &Env, user: &Address) -> Result<bool, ProtocolError> {
-=======
     pub fn is_eligible_for_liquidation(env: &Env, user: &Address) -> Result<bool, ProtocolError> {
->>>>>>> 17f37692
         let position = match StateHelper::get_position(env, user) {
             Some(pos) => pos,
             None => return Err(LiquidationError::PositionNotFound.into()),
@@ -245,21 +237,13 @@
     }
 
     /// Calculate liquidation incentive
-<<<<<<< HEAD
-    pub fn _calculate_liquidation_incentive(env: &Env, liquidation_amount: i128) -> i128 {
-=======
     pub fn calculate_liquidation_incentive(env: &Env, liquidation_amount: i128) -> i128 {
->>>>>>> 17f37692
         let risk_config = RiskConfigStorage::get(env);
         (liquidation_amount * risk_config.liquidation_incentive) / 100000000
     }
 
     /// Get liquidation health factor
-<<<<<<< HEAD
-    pub fn _get_health_factor(env: &Env, user: &Address) -> Result<i128, ProtocolError> {
-=======
     pub fn get_health_factor(env: &Env, user: &Address) -> Result<i128, ProtocolError> {
->>>>>>> 17f37692
         let position = match StateHelper::get_position(env, user) {
             Some(pos) => pos,
             None => return Err(LiquidationError::PositionNotFound.into()),
