--- conflicted
+++ resolved
@@ -1267,7 +1267,6 @@
                     )
                 );
             }
-<<<<<<< HEAD
         }
     }
 }
@@ -1600,8 +1599,6 @@
         MsActionKind::SetMinCR(ratio) => {
             let admin = ProtocolConfig::get_admin(&env).ok_or(ProtocolError::Unauthorized)?;
             ProtocolConfig::set_min_collateral_ratio(&env, &admin, ratio)?;
-=======
->>>>>>> 07ac84ce
         }
     }
     p.executed = true;
@@ -3149,7 +3146,6 @@
         for (k, _) in reg.iter() { out.push_back(k); }
         out
     }
-<<<<<<< HEAD
 
     // Social recovery entrypoints
     pub fn set_guardians(env: Env, user: String, guardians: Vec<Address>) -> Result<(), ProtocolError> {
@@ -3178,6 +3174,4 @@
     pub fn ms_execute(env: Env, id: u64) -> Result<(), ProtocolError> {
         ms_execute(env, id)
     }
-=======
->>>>>>> 07ac84ce
 }